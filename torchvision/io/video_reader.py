import warnings
<<<<<<< HEAD
from typing import Any, Dict, Iterator
=======
from typing import Any, Dict, Iterator, Optional
>>>>>>> 06ad05fa

import torch

from ..utils import _log_api_usage_once

from ._video_opt import _HAS_VIDEO_OPT

if _HAS_VIDEO_OPT:

    def _has_video_opt() -> bool:
        return True

else:

    def _has_video_opt() -> bool:
        return False


try:
    import av

    av.logging.set_level(av.logging.ERROR)
    if not hasattr(av.video.frame.VideoFrame, "pict_type"):
        av = ImportError(
            """\
Your version of PyAV is too old for the necessary video operations in torchvision.
If you are on Python 3.5, you will have to build from source (the conda-forge
packages are not up-to-date).  See
https://github.com/mikeboers/PyAV#installation for instructions on how to
install PyAV on your system.
"""
        )
except ImportError:
    av = ImportError(
        """\
PyAV is not installed, and is necessary for the video operations in torchvision.
See https://github.com/mikeboers/PyAV#installation for instructions on how to
install PyAV on your system.
"""
    )


class VideoReader:
    """
    Fine-grained video-reading API.
    Supports frame-by-frame reading of various streams from a single video
    container. Much like previous video_reader API it supports the following
    backends: video_reader, pyav, and cuda.
    Backends can be set via `torchvision.set_video_backend` function.

    .. betastatus:: VideoReader class

    Example:
        The following examples creates a :mod:`VideoReader` object, seeks into 2s
        point, and returns a single frame::

            import torchvision
            video_path = "path_to_a_test_video"
            reader = torchvision.io.VideoReader(video_path, "video")
            reader.seek(2.0)
            frame = next(reader)

        :mod:`VideoReader` implements the iterable API, which makes it suitable to
        using it in conjunction with :mod:`itertools` for more advanced reading.
        As such, we can use a :mod:`VideoReader` instance inside for loops::

            reader.seek(2)
            for frame in reader:
                frames.append(frame['data'])
            # additionally, `seek` implements a fluent API, so we can do
            for frame in reader.seek(2):
                frames.append(frame['data'])

        With :mod:`itertools`, we can read all frames between 2 and 5 seconds with the
        following code::

            for frame in itertools.takewhile(lambda x: x['pts'] <= 5, reader.seek(2)):
                frames.append(frame['data'])

        and similarly, reading 10 frames after the 2s timestamp can be achieved
        as follows::

            for frame in itertools.islice(reader.seek(2), 10):
                frames.append(frame['data'])

    .. note::

        Each stream descriptor consists of two parts: stream type (e.g. 'video') and
        a unique stream id (which are determined by the video encoding).
        In this way, if the video contaner contains multiple
        streams of the same type, users can acces the one they want.
        If only stream type is passed, the decoder auto-detects first stream of that type.

    Args:
        src (string, bytes object, or tensor): The media source.
            If string-type, it must be a file path supported by FFMPEG.
            If bytes shoud be an in memory representatin of a file supported by FFMPEG.
            If Tensor, it is interpreted internally as byte buffer.
            It must be one-dimensional, of type ``torch.uint8``.



        stream (string, optional): descriptor of the required stream, followed by the stream id,
            in the format ``{stream_type}:{stream_id}``. Defaults to ``"video:0"``.
            Currently available options include ``['video', 'audio']``

        num_threads (int, optional): number of threads used by the codec to decode video.
            Default value (0) enables multithreading with codec-dependent heuristic. The performance
            will depend on the version of FFMPEG codecs supported.

<<<<<<< HEAD
    """

    def __init__(self, path: str, stream: str = "video", num_threads: int = 0) -> None:
        _log_api_usage_once(self)
        from .. import get_video_backend

        self.backend = get_video_backend()
        if self.backend == "cuda":
            device = torch.device("cuda")
            self._c = torch.classes.torchvision.GPUDecoder(path, device)
=======
        device (str, optional): Device to be used for decoding. Defaults to ``"cpu"``.
            To use GPU decoding, pass ``device="cuda"``.

        path (str, optional):
            .. warning:
                This parameter was deprecated in ``0.15`` and will be removed in ``0.17``.
                Please use ``src`` instead.



    """

    def __init__(
        self,
        src: str = "",
        stream: str = "video",
        num_threads: int = 0,
        device: str = "cpu",
        path: Optional[str] = None,
    ) -> None:
        _log_api_usage_once(self)
        self.is_cuda = False
        device = torch.device(device)
        if device.type == "cuda":
            if not _HAS_GPU_VIDEO_DECODER:
                raise RuntimeError("Not compiled with GPU decoder support.")
            self.is_cuda = True
            self._c = torch.classes.torchvision.GPUDecoder(src, device)
>>>>>>> 06ad05fa
            return

<<<<<<< HEAD
        elif self.backend == "video_reader":
            self._c = torch.classes.torchvision.Video(path, stream, num_threads)

        elif self.backend == "pyav":
            self.container = av.open(path, metadata_errors="ignore")
            # TODO: load metadata
            stream_type = stream.split(":")[0]
            stream_id = 0 if len(stream.split(":")) == 1 else int(stream.split(":")[1])
            self.pyav_stream = {stream_type: stream_id}
            self._c = self.container.decode(**self.pyav_stream)

            # TODO: add extradata exception

        else:
            raise RuntimeError("Unknown video backend: {}".format(self.backend))
=======
        if src == "":
            if path is None:
                raise TypeError("src cannot be empty")
            src = path
            warnings.warn("path is deprecated and will be removed in 0.17. Please use src instead")

        elif isinstance(src, bytes):
            src = torch.frombuffer(src, dtype=torch.uint8)

        if isinstance(src, str):
            self._c = torch.classes.torchvision.Video(src, stream, num_threads)
        elif isinstance(src, torch.Tensor):
            if self.is_cuda:
                raise RuntimeError("GPU VideoReader cannot be initialized from Tensor or bytes object.")
            self._c = torch.classes.torchvision.Video("", "", 0)
            self._c.init_from_memory(src, stream, num_threads)
        else:
            raise TypeError("`src` must be either string, Tensor or bytes object.")
>>>>>>> 06ad05fa

    def __next__(self) -> Dict[str, Any]:
        """Decodes and returns the next frame of the current stream.
        Frames are encoded as a dict with mandatory
        data and pts fields, where data is a tensor, and pts is a
        presentation timestamp of the frame expressed in seconds
        as a float.

        Returns:
            (dict): a dictionary and containing decoded frame (``data``)
            and corresponding timestamp (``pts``) in seconds

        """
        if self.backend == "cuda":
            frame = self._c.next()
            if frame.numel() == 0:
                raise StopIteration
            return {"data": frame, "pts": None}
        elif self.backend == "video_reader":
            frame, pts = self._c.next()
        else:
            try:
                frame = next(self._c)
                pts = float(frame.pts * frame.time_base)
                if "video" in self.pyav_stream:
                    frame = torch.tensor(frame.to_rgb().to_ndarray()).permute(2, 0, 1)
                elif "audio" in self.pyav_stream:
                    frame = torch.tensor(frame.to_ndarray()).permute(1, 0)
                else:
                    frame = None
            except av.error.EOFError:
                raise StopIteration

        if frame.numel() == 0:
            raise StopIteration

        return {"data": frame, "pts": pts}

    def __iter__(self) -> Iterator[Dict[str, Any]]:
        return self

    def seek(self, time_s: float, keyframes_only: bool = False) -> "VideoReader":
        """Seek within current stream.

        Args:
            time_s (float): seek time in seconds
            keyframes_only (bool): allow to seek only to keyframes

        .. note::
            Current implementation is the so-called precise seek. This
            means following seek, call to :mod:`next()` will return the
            frame with the exact timestamp if it exists or
            the first frame with timestamp larger than ``time_s``.
        """
        if self.backend in ["cuda", "video_reader"]:
            self._c.seek(time_s, keyframes_only)
        else:
            # handle special case as pyav doesn't catch it
            if time_s < 0:
                time_s = 0
            temp_str = self.container.streams.get(**self.pyav_stream)[0]
            offset = int(round(time_s / temp_str.time_base))
            if not keyframes_only:
                warnings.warn("Accurate seek is not implemented for pyav backend")
            self.container.seek(offset, backward=True, any_frame=False, stream=temp_str)
            self._c = self.container.decode(**self.pyav_stream)
        return self

    def get_metadata(self) -> Dict[str, Any]:
        """Returns video metadata

        Returns:
            (dict): dictionary containing duration and frame rate for every stream
        """
        if self.backend == "pyav":
            metadata = {}  # type:  Dict[str, Any]
            for stream in self.container.streams:
                if stream.type not in metadata:
                    if stream.type == "video":
                        rate_n = "fps"
                    else:
                        rate_n = "framerate"
                    metadata[stream.type] = {rate_n: [], "duration": []}

                rate = stream.average_rate if stream.average_rate is not None else stream.sample_rate

                metadata[stream.type]["duration"].append(float(stream.duration * stream.time_base))
                metadata[stream.type][rate_n].append(float(rate))
            return metadata
        return self._c.get_metadata()

    def set_current_stream(self, stream: str) -> bool:
        """Set current stream.
        Explicitly define the stream we are operating on.

        Args:
            stream (string): descriptor of the required stream. Defaults to ``"video:0"``
                Currently available stream types include ``['video', 'audio']``.
                Each descriptor consists of two parts: stream type (e.g. 'video') and
                a unique stream id (which are determined by video encoding).
                In this way, if the video contaner contains multiple
                streams of the same type, users can acces the one they want.
                If only stream type is passed, the decoder auto-detects first stream
                of that type and returns it.

        Returns:
            (bool): True on succes, False otherwise
        """
        if self.backend == "cuda":
            warnings.warn("GPU decoding only works with video stream.")
        if self.backend == "pyav":
            stream_type = stream.split(":")[0]
            stream_id = 0 if len(stream.split(":")) == 1 else int(stream.split(":")[1])
            self.pyav_stream = {stream_type: stream_id}
            self._c = self.container.decode(**self.pyav_stream)
            return True
        return self._c.set_current_stream(stream)<|MERGE_RESOLUTION|>--- conflicted
+++ resolved
@@ -1,9 +1,6 @@
 import warnings
-<<<<<<< HEAD
-from typing import Any, Dict, Iterator
-=======
+
 from typing import Any, Dict, Iterator, Optional
->>>>>>> 06ad05fa
 
 import torch
 
@@ -114,28 +111,11 @@
             Default value (0) enables multithreading with codec-dependent heuristic. The performance
             will depend on the version of FFMPEG codecs supported.
 
-<<<<<<< HEAD
-    """
-
-    def __init__(self, path: str, stream: str = "video", num_threads: int = 0) -> None:
-        _log_api_usage_once(self)
-        from .. import get_video_backend
-
-        self.backend = get_video_backend()
-        if self.backend == "cuda":
-            device = torch.device("cuda")
-            self._c = torch.classes.torchvision.GPUDecoder(path, device)
-=======
-        device (str, optional): Device to be used for decoding. Defaults to ``"cpu"``.
-            To use GPU decoding, pass ``device="cuda"``.
 
         path (str, optional):
             .. warning:
                 This parameter was deprecated in ``0.15`` and will be removed in ``0.17``.
                 Please use ``src`` instead.
-
-
-
     """
 
     def __init__(
@@ -143,26 +123,40 @@
         src: str = "",
         stream: str = "video",
         num_threads: int = 0,
-        device: str = "cpu",
         path: Optional[str] = None,
     ) -> None:
         _log_api_usage_once(self)
-        self.is_cuda = False
-        device = torch.device(device)
-        if device.type == "cuda":
-            if not _HAS_GPU_VIDEO_DECODER:
-                raise RuntimeError("Not compiled with GPU decoder support.")
-            self.is_cuda = True
+        from .. import get_video_backend
+        
+        self.backend = get_video_backend()
+        if src == "":
+            if path is None:
+                raise TypeError("src cannot be empty")
+            src = path
+            warnings.warn("path is deprecated and will be removed in 0.17. Please use src instead")
+        elif isinstance(src, bytes):
+            if self.backenin ["cuda", "pyav"]:
+                raise RuntimeError("GPU VideoReader cannot be initialized from Tensor or bytes object.")
+            src = torch.frombuffer(src, dtype=torch.uint8)
+        elif isinstance(src, torch.Tensor):
+            if self.backenin ["cuda", "pyav"]:
+                raise RuntimeError("GPU VideoReader cannot be initialized from Tensor or bytes object.")
+        else:
+            raise TypeError("`src` must be either string, Tensor or bytes object.")
+   
+        if self.backend == "cuda":
+            device = torch.device("cuda")
             self._c = torch.classes.torchvision.GPUDecoder(src, device)
->>>>>>> 06ad05fa
-            return
-
-<<<<<<< HEAD
+
         elif self.backend == "video_reader":
-            self._c = torch.classes.torchvision.Video(path, stream, num_threads)
+            if isinstance(src, str):
+                self._c = torch.classes.torchvision.Video(src, stream, num_threads)
+            else isinstance(src, torch.Tensor):
+                self._c = torch.classes.torchvision.Video("", "", 0)
+                self._c.init_from_memory(src, stream, num_threads)
 
         elif self.backend == "pyav":
-            self.container = av.open(path, metadata_errors="ignore")
+            self.container = av.open(src, metadata_errors="ignore")
             # TODO: load metadata
             stream_type = stream.split(":")[0]
             stream_id = 0 if len(stream.split(":")) == 1 else int(stream.split(":")[1])
@@ -173,26 +167,6 @@
 
         else:
             raise RuntimeError("Unknown video backend: {}".format(self.backend))
-=======
-        if src == "":
-            if path is None:
-                raise TypeError("src cannot be empty")
-            src = path
-            warnings.warn("path is deprecated and will be removed in 0.17. Please use src instead")
-
-        elif isinstance(src, bytes):
-            src = torch.frombuffer(src, dtype=torch.uint8)
-
-        if isinstance(src, str):
-            self._c = torch.classes.torchvision.Video(src, stream, num_threads)
-        elif isinstance(src, torch.Tensor):
-            if self.is_cuda:
-                raise RuntimeError("GPU VideoReader cannot be initialized from Tensor or bytes object.")
-            self._c = torch.classes.torchvision.Video("", "", 0)
-            self._c.init_from_memory(src, stream, num_threads)
-        else:
-            raise TypeError("`src` must be either string, Tensor or bytes object.")
->>>>>>> 06ad05fa
 
     def __next__(self) -> Dict[str, Any]:
         """Decodes and returns the next frame of the current stream.
